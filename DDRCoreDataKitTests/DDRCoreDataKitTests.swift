//
//  DDRCoreDataKitTests.swift
//  DDRCoreDataKitTests
//
//  Created by David Reed on 6/19/15.
//  Copyright © 2015 David Reed. All rights reserved.
//


import XCTest
import CoreData
import DDRCoreDataKit

<<<<<<< HEAD
func checkSaveError(status: DDRCoreDataSaveOrError, shouldBeOk: Bool = true) {
=======
>>>>>>> cc65144b

func checkSaveError(status: DDRCoreDataSaveOrError, shouldBeOk: Bool = true, checkHadChanges: Bool = false, shouldHaveChanges: Bool = true) {

    switch status {
    case .SaveOkHadChanges(let hadChanges):
        if !shouldBeOk {
            XCTFail("save worked when it should have failed")
        }
        if checkHadChanges {
            XCTAssertEqual(hadChanges, shouldHaveChanges)
        }
    case .Error(let error):
        if (shouldBeOk) {
            XCTFail("save failed: \(error.localizedDescription) \(error.userInfo)")
        }
    case .ErrorString(let s):
        if (shouldBeOk) {
            XCTFail("save failed: \(s)")
        }
    }
}


class DDRCoreDataKitTests: XCTestCase {

    var storeURL : NSURL? = nil
    var doc : DDRCoreDataDocument! = nil

    override func setUp() {
        super.setUp()
        // Put setup code here. This method is called before the invocation of each test method in the class.
        storeURL = NSURL(fileURLWithPath: NSTemporaryDirectory().stringByAppendingPathComponent("test.sqlite"))
        do {
            try NSFileManager().removeItemAtURL(storeURL!)
        } catch _ {
        }
        let modelURL = NSBundle(forClass: DDRCoreDataKitTests.self).URLForResource("DDRCoreDataKitTests", withExtension: "momd")!
        doc = DDRCoreDataDocument(storeURL: storeURL, modelURL: modelURL, options: nil)
        XCTAssertNotNil(doc, "doc is nil when it should not be")
    }

    override func tearDown() {
        // Put teardown code here. This method is called after the invocation of each test method in the class.
        super.tearDown()
        do {
            try NSFileManager().removeItemAtURL(storeURL!)
        } catch _ {
        }
    }

    func testOpeningUIManagedDocumentDirectory() {
        let storeURL = NSURL(fileURLWithPath: NSTemporaryDirectory().stringByAppendingPathComponent("test.sqlite3"))
        let modelURL = NSBundle(forClass: DDRCoreDataKitTests.self).URLForResource("DDRCoreDataKitTests", withExtension: "momd")!
        let tempDoc = DDRCoreDataDocument(storeURL: storeURL, modelURL: modelURL, options: nil)
        XCTAssertNotNil(tempDoc, "doc is nil when it should not be")
        let moc = tempDoc?.mainQueueMOC
        let p = Person(managedObjectContext: moc)
        p.firstName = "Dave"
        p.lastName = "Reed"
        tempDoc?.saveContextAndWait(true)

        let dfm = NSFileManager.defaultManager()
        let path = NSTemporaryDirectory().stringByAppendingPathComponent("CS161").stringByAppendingPathComponent("StoreContent")

        do {
            try dfm.createDirectoryAtPath(path, withIntermediateDirectories: true, attributes: nil)
        } catch _ {
        }
        let destinationURL = NSURL(fileURLWithPath: path.stringByAppendingPathComponent("persistentStore"))
        XCTAssertNotNil(destinationURL, "destinationURL is not nil")
        do {
            try dfm.removeItemAtURL(destinationURL)
        } catch _ {
        }
        var error: NSError? = nil
        do {
            try dfm.moveItemAtURL(storeURL, toURL: destinationURL)
        } catch let error1 as NSError {
            error = error1
        }
        XCTAssertNil(error, "move item error not nil")

        let docURL = NSURL(fileURLWithPath: NSTemporaryDirectory().stringByAppendingPathComponent("CS161"))
        XCTAssertNotNil(docURL, "docURL is not nil")
        let localDoc = DDRCoreDataDocument(storeURL: docURL, modelURL: modelURL, options: nil)
        XCTAssertNotNil(localDoc, "doc is nil when it should not be")
    }



    func testCoreDateDocumentError() {
        let badURL = NSURL(fileURLWithPath: "/no-directory/file.sql")
        let modelURL = NSBundle(forClass: DDRCoreDataKitTests.self).URLForResource("DDRCoreDataKitTests", withExtension: "momd")!
        doc = DDRCoreDataDocument(storeURL: badURL, modelURL: modelURL, options: nil)
        XCTAssertNil(doc, "doc is not nil for a bad URL")
    }

    func testSaveError() {
        let moc = doc.mainQueueMOC
        insertDaveReedInManagedObjectContext(moc)

        var error: NSError? = nil
        do {
            try NSFileManager.defaultManager().removeItemAtURL(storeURL!)
        } catch let error1 as NSError {
            error = error1
        }
        XCTAssertNil(error, "failed to delete file: \(error?.localizedDescription) \(error?.userInfo)")
        let status = doc.saveContextAndWait(true)
        checkSaveError(status, shouldBeOk: false)
    }

    func testInsertionOfPersonObjects() {
        let moc = doc.mainQueueMOC

        if moc != nil {
            insertDaveReedInManagedObjectContext(moc)
            insertDaveSmithInManagedObjectContext(moc)
            insertJohnStroehInManagedObjectContext(moc)

            let sorters = [NSSortDescriptor(key: "lastName", ascending: true), NSSortDescriptor(key: "firstName", ascending: true)]
            let predicate = NSPredicate(format: "%K=%@", "firstName", "Dave")
            var items = try! Person.instancesInManagedObjectContext(moc, withPredicate: predicate, sortedBy: sorters)
            XCTAssertEqual(items.count, 2, "items.count is not 2")
            var p : Person
            p = items[0] as! Person
            assertDaveReed(p)
            p = items[1] as! Person
            assertDaveSmith(p)

            let status = doc.saveContextAndWait(true)
            checkSaveError(status, shouldBeOk: true, checkHadChanges: true, shouldHaveChanges: true)
            let status2 = doc.saveContextAndWait(true)
            checkSaveError(status2, shouldBeOk: true, checkHadChanges: true, shouldHaveChanges: false)

        } else {
            XCTFail("mainMOC is nil")
        }
    }

    func testChildManagedObjectContext() {
        let moc = doc.mainQueueMOC

        if moc != nil {
            let childMOC = doc.newChildOfMainObjectContextWithConcurrencyType(NSManagedObjectContextConcurrencyType.PrivateQueueConcurrencyType)
            insertDaveReedInManagedObjectContext(moc)
            insertDaveSmithInManagedObjectContext(moc)
            childMOC.performBlockAndWait() {
                self.insertJohnStroehInManagedObjectContext(childMOC)
            }
            let sorters = [NSSortDescriptor(key: "lastName", ascending: true), NSSortDescriptor(key: "firstName", ascending: true)]
            var items = try! Person.allInstancesInManagedObjectContext(moc, sortedBy: sorters)
            XCTAssertEqual(items.count, 2, "items.count is not 2")

            var p : Person
            p = items[0] as! Person
            assertDaveReed(p)
            p = items[1] as! Person
            assertDaveSmith(p)

<<<<<<< HEAD
            childMOC.performBlockAndWait() {
                items = Person.allInstancesWithPredicate(nil, sortDescriptors: sorters, inManagedObjectContext: childMOC)
=======
            childMOC.performBlockAndWait() { [unowned self] in
                items = try! Person.allInstancesInManagedObjectContext(childMOC, sortedBy: sorters)

>>>>>>> cc65144b
                // childMOC should have 3 items
                XCTAssertEqual(items.count, 3, "items.count is not 3")
                p = items[2] as! Person
                self.assertJohnStroeh(p)
            }

            // mainMOC should still have 2 items
            items = try! Person.allInstancesInManagedObjectContext(moc, sortedBy: sorters)
            XCTAssertEqual(items.count, 2, "items.count is not 2")

            childMOC.performBlockAndWait() {
                var error : NSError? = nil
                do {
                    try childMOC.save()
                } catch let error1 as NSError {
                    error = error1
                } catch {
                    fatalError()
                }
                XCTAssertNil(error, "childMOC save error not nil: \(error?.localizedDescription) \(error?.userInfo)")
            }

            // now mainMOC should have 3 items
            items = try! Person.allInstancesInManagedObjectContext(moc, sortedBy: sorters)
            // childMOC should have 3 items
            XCTAssertEqual(items.count, 3, "items.count is not 3")
            p = items[2] as! Person
            assertJohnStroeh(p)

            let status = doc!.saveContextAndWait(true)
            checkSaveError(status)
        } else {
            XCTFail("mainMOC is nil")
        }
    }

    /*
    func testSyncedPerson() {
        let moc = doc.mainQueueMOC

        if moc != nil {
            let p = SyncedPerson(managedObjectContext: moc)
            p.firstName = "Dave"
            p.lastName = "Reed"
            XCTAssertNotNil(p.ddrSyncIdentifier, "ddrSyncIdentifier is not nil")
        }
    }
*/

    func testSameManagedObjectWithSameMOC() {
        let moc = doc.mainQueueMOC
<<<<<<< HEAD
=======
        insertDaveReedInManagedObjectContext(moc)
        doc.saveContextAndWait(true)
        let p1 = try! Person.allInstancesInManagedObjectContext(moc)[0] as! Person
>>>>>>> cc65144b
        XCTAssertNotNil(moc, "mainQueueMOC is nil")
        let p1 = insertDaveReedInManagedObjectContext(moc)
        var error: NSError? = nil
        //moc.obtainPermanentIDsForObjects([p1], error: &error)
        XCTAssertNil(error, "obtainPerfmanentIDsForObjects had non nil error")

        let otherMoc = doc.newChildOfMainObjectContextWithConcurrencyType(NSManagedObjectContextConcurrencyType.MainQueueConcurrencyType)
        let p2 = p1.sameManagedObjectUsingManagedObjectContext(managedObjectContext: otherMoc) as! Person?
        XCTAssertNotNil(p2, "person in other MOC is nil")
        assertPerson(p2!, hasFirstName: "Dave", lastName: "Reed")
        let objectID = p1.objectID
        otherMoc.performBlockAndWait { () -> Void in
            XCTAssertEqual(objectID, p2!.objectID, "objectIDs do not match")
        }
    }

    func testSameManagedObjectWithAnotherMainQueueMOC() {
        let moc = doc.mainQueueMOC
<<<<<<< HEAD
        XCTAssertNotNil(moc, "mainQueueMOC is nil")
        let p1 = insertDaveReedInManagedObjectContext(moc)
        var error: NSError? = nil
        //moc.obtainPermanentIDsForObjects([p1], error: &error)
        XCTAssertNil(error, "obtainPerfmanentIDsForObjects had non nil error")

        let otherMoc = doc.newChildOfMainObjectContextWithConcurrencyType(concurrencyType: NSManagedObjectContextConcurrencyType.MainQueueConcurrencyType)
=======
        insertDaveReedInManagedObjectContext(moc)
        doc.saveContextAndWait(true)
        let p1 = try! Person.allInstancesInManagedObjectContext(moc)[0] as! Person
        XCTAssertNotNil(moc, "mainQueueMOC is nil")
        let otherMoc = doc.newChildOfMainObjectContextWithConcurrencyType(NSManagedObjectContextConcurrencyType.MainQueueConcurrencyType)
>>>>>>> cc65144b
        let p2 = p1.sameManagedObjectUsingManagedObjectContext(managedObjectContext: otherMoc) as! Person?
        let objectID = p1.objectID
        otherMoc.performBlockAndWait {
            XCTAssertNotNil(p2, "person in other MOC is nil")
            self.assertPerson(p2!, hasFirstName: "Dave", lastName: "Reed")
            XCTAssertEqual(objectID, p2!.objectID, "objectIDs do not match")
        }
    }

    func testSameManagedObjectWithPrivateChildMOC() {
        let moc = doc.mainQueueMOC
<<<<<<< HEAD
=======
        insertDaveReedInManagedObjectContext(moc)
        doc.saveContextAndWait(true)
        let p1 = try! Person.allInstancesInManagedObjectContext(moc)[0] as! Person
>>>>>>> cc65144b
        XCTAssertNotNil(moc, "mainQueueMOC is nil")
        let p1 = insertDaveReedInManagedObjectContext(moc)
        var error: NSError? = nil
        //moc.obtainPermanentIDsForObjects([p1], error: &error)
        XCTAssertNil(error, "obtainPerfmanentIDsForObjects had non nil error")

        let otherMoc = doc.newChildOfMainObjectContextWithConcurrencyType()
        let p2 = p1.sameManagedObjectUsingManagedObjectContext(managedObjectContext: otherMoc) as! Person?
        otherMoc.performBlockAndWait {
            XCTAssertNotNil(p2, "person in other MOC is nil")
            self.assertPerson(p2!, hasFirstName: "Dave", lastName: "Reed")
        }
        let objectID = p1.objectID
        otherMoc.performBlockAndWait {
            XCTAssertNotNil(p2, "person in other MOC is nil")
            self.assertPerson(p2!, hasFirstName: "Dave", lastName: "Reed")
            XCTAssertEqual(objectID, p2!.objectID, "objectIDs do not match")
        }
        // if fail to use performBlock, this will crash if set -com.apple.CoreData.ConcurrencyDebug 1
        // as arguments passed on launch in Scheme, Run section
        // self.assertPerson(p2!, hasFirstName: "Dave", lastName: "Reed")
    }


    // MARK: - helper methods

    func insertPersonWithFirstName(firstName: String, lastName: String, inManagedObjectContext moc: NSManagedObjectContext) -> Person {
        let p = Person(managedObjectContext: moc)
        p.firstName = firstName
        p.lastName = lastName
        return p
    }

    func insertDaveReedInManagedObjectContext(moc: NSManagedObjectContext) -> Person {
        return insertPersonWithFirstName("Dave", lastName: "Reed", inManagedObjectContext: moc)
    }

    func insertDaveSmithInManagedObjectContext(moc: NSManagedObjectContext) -> Person {
        return insertPersonWithFirstName("Dave", lastName: "Smith", inManagedObjectContext: moc)
    }

    func insertJohnStroehInManagedObjectContext(moc: NSManagedObjectContext) -> Person {
        return insertPersonWithFirstName("John", lastName: "Stroeh", inManagedObjectContext: moc)
    }

    func assertPerson(person : Person, hasFirstName firstName: String, lastName: String) {
        XCTAssertEqual(person.firstName!, firstName, "first name is not \(firstName)")
        XCTAssertEqual(person.lastName!, lastName, "first name is not \(lastName)")
    }

    func assertDaveReed(person: Person) {
        assertPerson(person, hasFirstName: "Dave", lastName: "Reed")
    }
    
    func assertDaveSmith(person: Person) {
        assertPerson(person, hasFirstName: "Dave", lastName: "Smith")
    }
    
    func assertJohnStroeh(person: Person) {
        assertPerson(person, hasFirstName: "John", lastName: "Stroeh")
    }

}<|MERGE_RESOLUTION|>--- conflicted
+++ resolved
@@ -11,10 +11,6 @@
 import CoreData
 import DDRCoreDataKit
 
-<<<<<<< HEAD
-func checkSaveError(status: DDRCoreDataSaveOrError, shouldBeOk: Bool = true) {
-=======
->>>>>>> cc65144b
 
 func checkSaveError(status: DDRCoreDataSaveOrError, shouldBeOk: Bool = true, checkHadChanges: Bool = false, shouldHaveChanges: Bool = true) {
 
@@ -175,14 +171,9 @@
             p = items[1] as! Person
             assertDaveSmith(p)
 
-<<<<<<< HEAD
-            childMOC.performBlockAndWait() {
-                items = Person.allInstancesWithPredicate(nil, sortDescriptors: sorters, inManagedObjectContext: childMOC)
-=======
             childMOC.performBlockAndWait() { [unowned self] in
                 items = try! Person.allInstancesInManagedObjectContext(childMOC, sortedBy: sorters)
 
->>>>>>> cc65144b
                 // childMOC should have 3 items
                 XCTAssertEqual(items.count, 3, "items.count is not 3")
                 p = items[2] as! Person
@@ -234,17 +225,10 @@
 
     func testSameManagedObjectWithSameMOC() {
         let moc = doc.mainQueueMOC
-<<<<<<< HEAD
-=======
         insertDaveReedInManagedObjectContext(moc)
         doc.saveContextAndWait(true)
         let p1 = try! Person.allInstancesInManagedObjectContext(moc)[0] as! Person
->>>>>>> cc65144b
         XCTAssertNotNil(moc, "mainQueueMOC is nil")
-        let p1 = insertDaveReedInManagedObjectContext(moc)
-        var error: NSError? = nil
-        //moc.obtainPermanentIDsForObjects([p1], error: &error)
-        XCTAssertNil(error, "obtainPerfmanentIDsForObjects had non nil error")
 
         let otherMoc = doc.newChildOfMainObjectContextWithConcurrencyType(NSManagedObjectContextConcurrencyType.MainQueueConcurrencyType)
         let p2 = p1.sameManagedObjectUsingManagedObjectContext(managedObjectContext: otherMoc) as! Person?
@@ -258,24 +242,14 @@
 
     func testSameManagedObjectWithAnotherMainQueueMOC() {
         let moc = doc.mainQueueMOC
-<<<<<<< HEAD
-        XCTAssertNotNil(moc, "mainQueueMOC is nil")
-        let p1 = insertDaveReedInManagedObjectContext(moc)
-        var error: NSError? = nil
-        //moc.obtainPermanentIDsForObjects([p1], error: &error)
-        XCTAssertNil(error, "obtainPerfmanentIDsForObjects had non nil error")
-
-        let otherMoc = doc.newChildOfMainObjectContextWithConcurrencyType(concurrencyType: NSManagedObjectContextConcurrencyType.MainQueueConcurrencyType)
-=======
         insertDaveReedInManagedObjectContext(moc)
         doc.saveContextAndWait(true)
         let p1 = try! Person.allInstancesInManagedObjectContext(moc)[0] as! Person
         XCTAssertNotNil(moc, "mainQueueMOC is nil")
         let otherMoc = doc.newChildOfMainObjectContextWithConcurrencyType(NSManagedObjectContextConcurrencyType.MainQueueConcurrencyType)
->>>>>>> cc65144b
         let p2 = p1.sameManagedObjectUsingManagedObjectContext(managedObjectContext: otherMoc) as! Person?
         let objectID = p1.objectID
-        otherMoc.performBlockAndWait {
+        otherMoc.performBlockAndWait { [unowned self] in
             XCTAssertNotNil(p2, "person in other MOC is nil")
             self.assertPerson(p2!, hasFirstName: "Dave", lastName: "Reed")
             XCTAssertEqual(objectID, p2!.objectID, "objectIDs do not match")
@@ -284,26 +258,18 @@
 
     func testSameManagedObjectWithPrivateChildMOC() {
         let moc = doc.mainQueueMOC
-<<<<<<< HEAD
-=======
         insertDaveReedInManagedObjectContext(moc)
         doc.saveContextAndWait(true)
         let p1 = try! Person.allInstancesInManagedObjectContext(moc)[0] as! Person
->>>>>>> cc65144b
         XCTAssertNotNil(moc, "mainQueueMOC is nil")
-        let p1 = insertDaveReedInManagedObjectContext(moc)
-        var error: NSError? = nil
-        //moc.obtainPermanentIDsForObjects([p1], error: &error)
-        XCTAssertNil(error, "obtainPerfmanentIDsForObjects had non nil error")
-
         let otherMoc = doc.newChildOfMainObjectContextWithConcurrencyType()
         let p2 = p1.sameManagedObjectUsingManagedObjectContext(managedObjectContext: otherMoc) as! Person?
-        otherMoc.performBlockAndWait {
+        otherMoc.performBlockAndWait { [unowned self] in
             XCTAssertNotNil(p2, "person in other MOC is nil")
             self.assertPerson(p2!, hasFirstName: "Dave", lastName: "Reed")
         }
         let objectID = p1.objectID
-        otherMoc.performBlockAndWait {
+        otherMoc.performBlockAndWait { [unowned self] in
             XCTAssertNotNil(p2, "person in other MOC is nil")
             self.assertPerson(p2!, hasFirstName: "Dave", lastName: "Reed")
             XCTAssertEqual(objectID, p2!.objectID, "objectIDs do not match")
