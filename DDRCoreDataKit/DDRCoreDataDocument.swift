--- conflicted
+++ resolved
@@ -19,14 +19,10 @@
     case ErrorString(String)
 }
 
-<<<<<<< HEAD
+
 public typealias DDRCoreDataDocumentCompletionClosure = (status: DDRCoreDataSaveOrError, doc: DDRCoreDataDocument?) -> Void
-=======
-
-public typealias DDRCoreDataDocumentCompletionClosure = (status: DDRCoreDataSaveOrError, doc: DDRCoreDataDocument?) -> Void
-
-
->>>>>>> cc65144b
+
+
 
 /**
 class for accessing a Core Data Store
@@ -36,7 +32,7 @@
 
 the mainQueueMOC is a child context of the private context and is intended for use with the GUI
 
-also provides a method to get a child context of the mainQueueMOC
+also provices a method to get a child context of this main thread
 
 the saveContext method saves from the mainQueueMOC to the private context and to the persistent store
 
@@ -137,19 +133,11 @@
 
     /// create a DDRCoreDataDocument with two contexts on a background thread
     ///
-<<<<<<< HEAD
-    /// :param: storeURL NSURL for the SQLite store; pass nil to use an in memory store
-    /// :param: modelURL NSURL for the CoreData object model (i.e., URL to the .momd file package/directory)
-    /// :param: options to pass when creating the persistent store coordinator; if pass nil, it uses [NSMigratePersistentStoresAutomaticallyOption: true, NSInferMappingModelAutomaticallyOption: true] for automatic migration; pass an empty dictionary [ : ] if want no options
-    /// :param: completionClosure a closure (status: DDRCoreDataSaveOrError, doc: DDRCoreDataDocument?
-    /// :post: calls completionClosure with DDRCoreDataSaveOrError.OK and the initialized DDRCoreDataDocument if success. otherwise completionClosure is called with DDRCoreDataSaveOrError.ErrorString and doc is nil
-=======
     /// - parameter storeURL: NSURL for the SQLite store; pass nil to use an in memory store
     /// - parameter modelURL: NSURL for the CoreData object model (i.e., URL to the .momd file package/directory)
     /// - parameter options: to pass when creating the persistent store coordinator; if pass nil, it uses [NSMigratePersistentStoresAutomaticallyOption: true, NSInferMappingModelAutomaticallyOption: true] for automatic migration; pass an empty dictionary [ : ] if want no options
     /// - parameter completionClosure: a closure (status: DDROkOrError, doc: DDRCoreDataDocument?
     /// :post: calls completionClosure with DDROkOrError.OK and the initialized DDRCoreDataDocument if success. otherwise completionClosure is called with DDROkOrError.ErrorString and doc is nil
->>>>>>> cc65144b
     public class func createInBackgroundWithCompletionHandler(storeURL: NSURL?, modelURL: NSURL, options : [NSObject : AnyObject]! = nil, completionClosure: DDRCoreDataDocumentCompletionClosure? = nil) {
         dispatch_async(dispatch_get_global_queue(DISPATCH_QUEUE_PRIORITY_DEFAULT, 0), { () -> Void in
             let doc = DDRCoreDataDocument(storeURL: storeURL, modelURL: modelURL, options: options)
@@ -158,11 +146,7 @@
                 status = DDRCoreDataSaveOrError.ErrorString("Could not create DDRCoreDataDocument")
             }
             else {
-<<<<<<< HEAD
-                status = DDRCoreDataSaveOrError.SaveOkHadChanges(true)
-=======
                 status = DDRCoreDataSaveOrError.SaveOkHadChanges(false)
->>>>>>> cc65144b
             }
             dispatch_sync(dispatch_get_main_queue(), { () -> Void in
                 completionClosure?(status: status, doc: doc)
@@ -174,11 +158,7 @@
     ///
     /// - parameter wait: true if want to wait for save to persistent store to complete; false if want to return as soon as main context saves to private context
     ///
-<<<<<<< HEAD
-    /// :returns: DDRCoreDataSaveOrError.Ok if save succeeds; DDRCoreDataSaveOrError.Error otherwise
-=======
     /// - returns: DDROkOrError.OkSaveHadChanges if save succeeds or DDROkOrError.Error otherwise
->>>>>>> cc65144b
     public func saveContextAndWait(wait: Bool) -> DDRCoreDataSaveOrError {
         if mainQueueMOC == nil {
             return DDRCoreDataSaveOrError.ErrorString("no NSManagedObjectContext")
@@ -224,11 +204,7 @@
 
         var hasChanges = false
         // save changes from privateMOC to persistent store
-<<<<<<< HEAD
-        if !(failed) {
-=======
         if success {
->>>>>>> cc65144b
             privateMOC.performBlockAndWait() {
                 hasChanges = self.privateMOC.hasChanges
             }
@@ -242,18 +218,11 @@
             }
         }
 
-<<<<<<< HEAD
-        if failed {
-            return DDRCoreDataSaveOrError.Error(error)
-        } else {
-            return DDRCoreDataSaveOrError.SaveOkHadChanges(hasChanges)
-=======
         if success {
             return DDRCoreDataSaveOrError.SaveOkHadChanges(hasChanges)
         } else {
             return DDRCoreDataSaveOrError.Error(error)
 
->>>>>>> cc65144b
         }
     }
 
