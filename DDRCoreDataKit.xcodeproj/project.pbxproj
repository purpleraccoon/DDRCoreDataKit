--- conflicted
+++ resolved
@@ -7,38 +7,6 @@
 	objects = {
 
 /* Begin PBXBuildFile section */
-<<<<<<< HEAD
-		0305BFBC1AFAC415009F0636 /* DDRCoreDataKitMac.h in Headers */ = {isa = PBXBuildFile; fileRef = 0305BFBB1AFAC415009F0636 /* DDRCoreDataKitMac.h */; settings = {ATTRIBUTES = (Public, ); }; };
-		0305BFC21AFAC415009F0636 /* DDRCoreDataKitMac.framework in Frameworks */ = {isa = PBXBuildFile; fileRef = 0305BFB71AFAC415009F0636 /* DDRCoreDataKitMac.framework */; };
-		0305BFC91AFAC416009F0636 /* DDRCoreDataKitMacTests.swift in Sources */ = {isa = PBXBuildFile; fileRef = 0305BFC81AFAC415009F0636 /* DDRCoreDataKitMacTests.swift */; };
-		0305BFD31AFAC7B8009F0636 /* DDRCoreDataDocument.swift in Sources */ = {isa = PBXBuildFile; fileRef = 0326D1C71AE17BF700170A3D /* DDRCoreDataDocument.swift */; };
-		0305BFD41AFAC7B8009F0636 /* DDRManagedObject.swift in Sources */ = {isa = PBXBuildFile; fileRef = 0326D1C81AE17BF700170A3D /* DDRManagedObject.swift */; };
-		0305BFD51AFAC7B8009F0636 /* DDRSyncedManagedObject.swift in Sources */ = {isa = PBXBuildFile; fileRef = 0326D1CA1AE17BF700170A3D /* DDRSyncedManagedObject.swift */; };
-		0305BFD61AFAC7B8009F0636 /* DDRManagedObjectContext.swift in Sources */ = {isa = PBXBuildFile; fileRef = 0326D1C91AE17BF700170A3D /* DDRManagedObjectContext.swift */; };
-		0326D1B11AE17BCA00170A3D /* DDRCoreDataKit.h in Headers */ = {isa = PBXBuildFile; fileRef = 0326D1B01AE17BCA00170A3D /* DDRCoreDataKit.h */; settings = {ATTRIBUTES = (Public, ); }; };
-		0326D1B71AE17BCA00170A3D /* DDRCoreDataKit.framework in Frameworks */ = {isa = PBXBuildFile; fileRef = 0326D1AB1AE17BCA00170A3D /* DDRCoreDataKit.framework */; };
-		0326D1BE1AE17BCA00170A3D /* DDRCoreDataKitTests.swift in Sources */ = {isa = PBXBuildFile; fileRef = 0326D1BD1AE17BCA00170A3D /* DDRCoreDataKitTests.swift */; };
-		0326D1CB1AE17BF700170A3D /* DDRCoreDataDocument.swift in Sources */ = {isa = PBXBuildFile; fileRef = 0326D1C71AE17BF700170A3D /* DDRCoreDataDocument.swift */; };
-		0326D1CC1AE17BF700170A3D /* DDRManagedObject.swift in Sources */ = {isa = PBXBuildFile; fileRef = 0326D1C81AE17BF700170A3D /* DDRManagedObject.swift */; };
-		0326D1CD1AE17BF700170A3D /* DDRManagedObjectContext.swift in Sources */ = {isa = PBXBuildFile; fileRef = 0326D1C91AE17BF700170A3D /* DDRManagedObjectContext.swift */; };
-		0326D1CE1AE17BF700170A3D /* DDRSyncedManagedObject.swift in Sources */ = {isa = PBXBuildFile; fileRef = 0326D1CA1AE17BF700170A3D /* DDRSyncedManagedObject.swift */; };
-		0326D1D41AE17C7100170A3D /* _Person.swift in Sources */ = {isa = PBXBuildFile; fileRef = 0326D1D01AE17C7100170A3D /* _Person.swift */; };
-		0326D1D51AE17C7100170A3D /* _SyncedPerson.swift in Sources */ = {isa = PBXBuildFile; fileRef = 0326D1D11AE17C7100170A3D /* _SyncedPerson.swift */; };
-		0326D1D61AE17C7100170A3D /* Person.swift in Sources */ = {isa = PBXBuildFile; fileRef = 0326D1D21AE17C7100170A3D /* Person.swift */; };
-		0326D1D71AE17C7100170A3D /* SyncedPerson.swift in Sources */ = {isa = PBXBuildFile; fileRef = 0326D1D31AE17C7100170A3D /* SyncedPerson.swift */; };
-		0326D1DC1AE1E52A00170A3D /* DDRCoreDataKitTests.xcdatamodeld in Resources */ = {isa = PBXBuildFile; fileRef = 0326D1D91AE17E2300170A3D /* DDRCoreDataKitTests.xcdatamodeld */; };
-/* End PBXBuildFile section */
-
-/* Begin PBXContainerItemProxy section */
-		0305BFC31AFAC415009F0636 /* PBXContainerItemProxy */ = {
-			isa = PBXContainerItemProxy;
-			containerPortal = 0326D1A21AE17BCA00170A3D /* Project object */;
-			proxyType = 1;
-			remoteGlobalIDString = 0305BFB61AFAC415009F0636;
-			remoteInfo = DDRCoreDataKitMac;
-		};
-		0326D1B81AE17BCA00170A3D /* PBXContainerItemProxy */ = {
-=======
 		0394DA621B3487E400EA5731 /* DDRCoreDataKit.h in Headers */ = {isa = PBXBuildFile; fileRef = 0394DA611B3487E400EA5731 /* DDRCoreDataKit.h */; settings = {ATTRIBUTES = (Public, ); }; };
 		0394DA691B3487E500EA5731 /* DDRCoreDataKit.framework in Frameworks */ = {isa = PBXBuildFile; fileRef = 0394DA5E1B3487E400EA5731 /* DDRCoreDataKit.framework */; };
 		0394DA6E1B3487E500EA5731 /* DDRCoreDataKitTests.swift in Sources */ = {isa = PBXBuildFile; fileRef = 0394DA6D1B3487E500EA5731 /* DDRCoreDataKitTests.swift */; };
@@ -51,7 +19,6 @@
 
 /* Begin PBXContainerItemProxy section */
 		0394DA6A1B3487E500EA5731 /* PBXContainerItemProxy */ = {
->>>>>>> cc65144b
 			isa = PBXContainerItemProxy;
 			containerPortal = 0394DA551B3487E400EA5731 /* Project object */;
 			proxyType = 1;
@@ -61,48 +28,6 @@
 /* End PBXContainerItemProxy section */
 
 /* Begin PBXFileReference section */
-<<<<<<< HEAD
-		0305BFB71AFAC415009F0636 /* DDRCoreDataKitMac.framework */ = {isa = PBXFileReference; explicitFileType = wrapper.framework; includeInIndex = 0; path = DDRCoreDataKitMac.framework; sourceTree = BUILT_PRODUCTS_DIR; };
-		0305BFBA1AFAC415009F0636 /* Info.plist */ = {isa = PBXFileReference; lastKnownFileType = text.plist.xml; path = Info.plist; sourceTree = "<group>"; };
-		0305BFBB1AFAC415009F0636 /* DDRCoreDataKitMac.h */ = {isa = PBXFileReference; lastKnownFileType = sourcecode.c.h; path = DDRCoreDataKitMac.h; sourceTree = "<group>"; };
-		0305BFC11AFAC415009F0636 /* DDRCoreDataKitMacTests.xctest */ = {isa = PBXFileReference; explicitFileType = wrapper.cfbundle; includeInIndex = 0; path = DDRCoreDataKitMacTests.xctest; sourceTree = BUILT_PRODUCTS_DIR; };
-		0305BFC71AFAC415009F0636 /* Info.plist */ = {isa = PBXFileReference; lastKnownFileType = text.plist.xml; path = Info.plist; sourceTree = "<group>"; };
-		0305BFC81AFAC415009F0636 /* DDRCoreDataKitMacTests.swift */ = {isa = PBXFileReference; lastKnownFileType = sourcecode.swift; path = DDRCoreDataKitMacTests.swift; sourceTree = "<group>"; };
-		0326D1AB1AE17BCA00170A3D /* DDRCoreDataKit.framework */ = {isa = PBXFileReference; explicitFileType = wrapper.framework; includeInIndex = 0; path = DDRCoreDataKit.framework; sourceTree = BUILT_PRODUCTS_DIR; };
-		0326D1AF1AE17BCA00170A3D /* Info.plist */ = {isa = PBXFileReference; lastKnownFileType = text.plist.xml; path = Info.plist; sourceTree = "<group>"; };
-		0326D1B01AE17BCA00170A3D /* DDRCoreDataKit.h */ = {isa = PBXFileReference; lastKnownFileType = sourcecode.c.h; path = DDRCoreDataKit.h; sourceTree = "<group>"; };
-		0326D1B61AE17BCA00170A3D /* DDRCoreDataKitTests.xctest */ = {isa = PBXFileReference; explicitFileType = wrapper.cfbundle; includeInIndex = 0; path = DDRCoreDataKitTests.xctest; sourceTree = BUILT_PRODUCTS_DIR; };
-		0326D1BC1AE17BCA00170A3D /* Info.plist */ = {isa = PBXFileReference; lastKnownFileType = text.plist.xml; path = Info.plist; sourceTree = "<group>"; };
-		0326D1BD1AE17BCA00170A3D /* DDRCoreDataKitTests.swift */ = {isa = PBXFileReference; lastKnownFileType = sourcecode.swift; path = DDRCoreDataKitTests.swift; sourceTree = "<group>"; };
-		0326D1C71AE17BF700170A3D /* DDRCoreDataDocument.swift */ = {isa = PBXFileReference; fileEncoding = 4; lastKnownFileType = sourcecode.swift; path = DDRCoreDataDocument.swift; sourceTree = "<group>"; };
-		0326D1C81AE17BF700170A3D /* DDRManagedObject.swift */ = {isa = PBXFileReference; fileEncoding = 4; lastKnownFileType = sourcecode.swift; path = DDRManagedObject.swift; sourceTree = "<group>"; };
-		0326D1C91AE17BF700170A3D /* DDRManagedObjectContext.swift */ = {isa = PBXFileReference; fileEncoding = 4; lastKnownFileType = sourcecode.swift; path = DDRManagedObjectContext.swift; sourceTree = "<group>"; };
-		0326D1CA1AE17BF700170A3D /* DDRSyncedManagedObject.swift */ = {isa = PBXFileReference; fileEncoding = 4; lastKnownFileType = sourcecode.swift; path = DDRSyncedManagedObject.swift; sourceTree = "<group>"; };
-		0326D1D01AE17C7100170A3D /* _Person.swift */ = {isa = PBXFileReference; fileEncoding = 4; lastKnownFileType = sourcecode.swift; path = _Person.swift; sourceTree = "<group>"; };
-		0326D1D11AE17C7100170A3D /* _SyncedPerson.swift */ = {isa = PBXFileReference; fileEncoding = 4; lastKnownFileType = sourcecode.swift; path = _SyncedPerson.swift; sourceTree = "<group>"; };
-		0326D1D21AE17C7100170A3D /* Person.swift */ = {isa = PBXFileReference; fileEncoding = 4; lastKnownFileType = sourcecode.swift; path = Person.swift; sourceTree = "<group>"; };
-		0326D1D31AE17C7100170A3D /* SyncedPerson.swift */ = {isa = PBXFileReference; fileEncoding = 4; lastKnownFileType = sourcecode.swift; path = SyncedPerson.swift; sourceTree = "<group>"; };
-		0326D1DA1AE17E2300170A3D /* DDRCoreDataKitTests.xcdatamodel */ = {isa = PBXFileReference; lastKnownFileType = wrapper.xcdatamodel; path = DDRCoreDataKitTests.xcdatamodel; sourceTree = "<group>"; };
-/* End PBXFileReference section */
-
-/* Begin PBXFrameworksBuildPhase section */
-		0305BFB31AFAC415009F0636 /* Frameworks */ = {
-			isa = PBXFrameworksBuildPhase;
-			buildActionMask = 2147483647;
-			files = (
-			);
-			runOnlyForDeploymentPostprocessing = 0;
-		};
-		0305BFBE1AFAC415009F0636 /* Frameworks */ = {
-			isa = PBXFrameworksBuildPhase;
-			buildActionMask = 2147483647;
-			files = (
-				0305BFC21AFAC415009F0636 /* DDRCoreDataKitMac.framework in Frameworks */,
-			);
-			runOnlyForDeploymentPostprocessing = 0;
-		};
-		0326D1A71AE17BCA00170A3D /* Frameworks */ = {
-=======
 		0394DA5E1B3487E400EA5731 /* DDRCoreDataKit.framework */ = {isa = PBXFileReference; explicitFileType = wrapper.framework; includeInIndex = 0; path = DDRCoreDataKit.framework; sourceTree = BUILT_PRODUCTS_DIR; };
 		0394DA611B3487E400EA5731 /* DDRCoreDataKit.h */ = {isa = PBXFileReference; lastKnownFileType = sourcecode.c.h; path = DDRCoreDataKit.h; sourceTree = "<group>"; };
 		0394DA631B3487E400EA5731 /* Info.plist */ = {isa = PBXFileReference; lastKnownFileType = text.plist.xml; path = Info.plist; sourceTree = "<group>"; };
@@ -119,7 +44,6 @@
 
 /* Begin PBXFrameworksBuildPhase section */
 		0394DA5A1B3487E400EA5731 /* Frameworks */ = {
->>>>>>> cc65144b
 			isa = PBXFrameworksBuildPhase;
 			buildActionMask = 2147483647;
 			files = (
@@ -137,72 +61,20 @@
 /* End PBXFrameworksBuildPhase section */
 
 /* Begin PBXGroup section */
-<<<<<<< HEAD
-		0305BFB81AFAC415009F0636 /* DDRCoreDataKitMac */ = {
-			isa = PBXGroup;
-			children = (
-				0305BFBB1AFAC415009F0636 /* DDRCoreDataKitMac.h */,
-				0305BFB91AFAC415009F0636 /* Supporting Files */,
-			);
-			path = DDRCoreDataKitMac;
-			sourceTree = "<group>";
-		};
-		0305BFB91AFAC415009F0636 /* Supporting Files */ = {
-			isa = PBXGroup;
-			children = (
-				0305BFBA1AFAC415009F0636 /* Info.plist */,
-			);
-			name = "Supporting Files";
-			sourceTree = "<group>";
-		};
-		0305BFC51AFAC415009F0636 /* DDRCoreDataKitMacTests */ = {
-			isa = PBXGroup;
-			children = (
-				0305BFC81AFAC415009F0636 /* DDRCoreDataKitMacTests.swift */,
-				0305BFC61AFAC415009F0636 /* Supporting Files */,
-			);
-			path = DDRCoreDataKitMacTests;
-			sourceTree = "<group>";
-		};
-		0305BFC61AFAC415009F0636 /* Supporting Files */ = {
-			isa = PBXGroup;
-			children = (
-				0305BFC71AFAC415009F0636 /* Info.plist */,
-			);
-			name = "Supporting Files";
-			sourceTree = "<group>";
-		};
-		0326D1A11AE17BCA00170A3D = {
-			isa = PBXGroup;
-			children = (
-				0326D1AD1AE17BCA00170A3D /* DDRCoreDataKit */,
-				0326D1BA1AE17BCA00170A3D /* DDRCoreDataKitTests */,
-				0305BFB81AFAC415009F0636 /* DDRCoreDataKitMac */,
-				0305BFC51AFAC415009F0636 /* DDRCoreDataKitMacTests */,
-				0326D1AC1AE17BCA00170A3D /* Products */,
-=======
 		0394DA541B3487E400EA5731 = {
 			isa = PBXGroup;
 			children = (
 				0394DA601B3487E400EA5731 /* DDRCoreDataKit */,
 				0394DA6C1B3487E500EA5731 /* DDRCoreDataKitTests */,
 				0394DA5F1B3487E400EA5731 /* Products */,
->>>>>>> cc65144b
 			);
 			sourceTree = "<group>";
 		};
 		0394DA5F1B3487E400EA5731 /* Products */ = {
 			isa = PBXGroup;
 			children = (
-<<<<<<< HEAD
-				0326D1AB1AE17BCA00170A3D /* DDRCoreDataKit.framework */,
-				0326D1B61AE17BCA00170A3D /* DDRCoreDataKitTests.xctest */,
-				0305BFB71AFAC415009F0636 /* DDRCoreDataKitMac.framework */,
-				0305BFC11AFAC415009F0636 /* DDRCoreDataKitMacTests.xctest */,
-=======
 				0394DA5E1B3487E400EA5731 /* DDRCoreDataKit.framework */,
 				0394DA681B3487E500EA5731 /* DDRCoreDataKitTests.xctest */,
->>>>>>> cc65144b
 			);
 			name = Products;
 			sourceTree = "<group>";
@@ -234,22 +106,10 @@
 /* End PBXGroup section */
 
 /* Begin PBXHeadersBuildPhase section */
-<<<<<<< HEAD
-		0305BFB41AFAC415009F0636 /* Headers */ = {
+		0394DA5B1B3487E400EA5731 /* Headers */ = {
 			isa = PBXHeadersBuildPhase;
 			buildActionMask = 2147483647;
 			files = (
-				0305BFBC1AFAC415009F0636 /* DDRCoreDataKitMac.h in Headers */,
-			);
-			runOnlyForDeploymentPostprocessing = 0;
-		};
-		0326D1A81AE17BCA00170A3D /* Headers */ = {
-=======
-		0394DA5B1B3487E400EA5731 /* Headers */ = {
->>>>>>> cc65144b
-			isa = PBXHeadersBuildPhase;
-			buildActionMask = 2147483647;
-			files = (
 				0394DA621B3487E400EA5731 /* DDRCoreDataKit.h in Headers */,
 			);
 			runOnlyForDeploymentPostprocessing = 0;
@@ -257,47 +117,7 @@
 /* End PBXHeadersBuildPhase section */
 
 /* Begin PBXNativeTarget section */
-<<<<<<< HEAD
-		0305BFB61AFAC415009F0636 /* DDRCoreDataKitMac */ = {
-			isa = PBXNativeTarget;
-			buildConfigurationList = 0305BFCE1AFAC416009F0636 /* Build configuration list for PBXNativeTarget "DDRCoreDataKitMac" */;
-			buildPhases = (
-				0305BFB21AFAC415009F0636 /* Sources */,
-				0305BFB31AFAC415009F0636 /* Frameworks */,
-				0305BFB41AFAC415009F0636 /* Headers */,
-				0305BFB51AFAC415009F0636 /* Resources */,
-			);
-			buildRules = (
-			);
-			dependencies = (
-			);
-			name = DDRCoreDataKitMac;
-			productName = DDRCoreDataKitMac;
-			productReference = 0305BFB71AFAC415009F0636 /* DDRCoreDataKitMac.framework */;
-			productType = "com.apple.product-type.framework";
-		};
-		0305BFC01AFAC415009F0636 /* DDRCoreDataKitMacTests */ = {
-			isa = PBXNativeTarget;
-			buildConfigurationList = 0305BFCF1AFAC416009F0636 /* Build configuration list for PBXNativeTarget "DDRCoreDataKitMacTests" */;
-			buildPhases = (
-				0305BFBD1AFAC415009F0636 /* Sources */,
-				0305BFBE1AFAC415009F0636 /* Frameworks */,
-				0305BFBF1AFAC415009F0636 /* Resources */,
-			);
-			buildRules = (
-			);
-			dependencies = (
-				0305BFC41AFAC415009F0636 /* PBXTargetDependency */,
-			);
-			name = DDRCoreDataKitMacTests;
-			productName = DDRCoreDataKitMacTests;
-			productReference = 0305BFC11AFAC415009F0636 /* DDRCoreDataKitMacTests.xctest */;
-			productType = "com.apple.product-type.bundle.unit-test";
-		};
-		0326D1AA1AE17BCA00170A3D /* DDRCoreDataKit */ = {
-=======
 		0394DA5D1B3487E400EA5731 /* DDRCoreDataKit */ = {
->>>>>>> cc65144b
 			isa = PBXNativeTarget;
 			buildConfigurationList = 0394DA721B3487E500EA5731 /* Build configuration list for PBXNativeTarget "DDRCoreDataKit" */;
 			buildPhases = (
@@ -343,19 +163,8 @@
 				LastUpgradeCheck = 0700;
 				ORGANIZATIONNAME = "David Reed";
 				TargetAttributes = {
-<<<<<<< HEAD
-					0305BFB61AFAC415009F0636 = {
-						CreatedOnToolsVersion = 6.3.1;
-					};
-					0305BFC01AFAC415009F0636 = {
-						CreatedOnToolsVersion = 6.3.1;
-					};
-					0326D1AA1AE17BCA00170A3D = {
-						CreatedOnToolsVersion = 6.3;
-=======
 					0394DA5D1B3487E400EA5731 = {
 						CreatedOnToolsVersion = 7.0;
->>>>>>> cc65144b
 					};
 					0394DA671B3487E500EA5731 = {
 						CreatedOnToolsVersion = 7.0;
@@ -374,39 +183,14 @@
 			projectDirPath = "";
 			projectRoot = "";
 			targets = (
-<<<<<<< HEAD
-				0326D1AA1AE17BCA00170A3D /* DDRCoreDataKit */,
-				0326D1B51AE17BCA00170A3D /* DDRCoreDataKitTests */,
-				0305BFB61AFAC415009F0636 /* DDRCoreDataKitMac */,
-				0305BFC01AFAC415009F0636 /* DDRCoreDataKitMacTests */,
-=======
 				0394DA5D1B3487E400EA5731 /* DDRCoreDataKit */,
 				0394DA671B3487E500EA5731 /* DDRCoreDataKitTests */,
->>>>>>> cc65144b
 			);
 		};
 /* End PBXProject section */
 
 /* Begin PBXResourcesBuildPhase section */
-<<<<<<< HEAD
-		0305BFB51AFAC415009F0636 /* Resources */ = {
-			isa = PBXResourcesBuildPhase;
-			buildActionMask = 2147483647;
-			files = (
-			);
-			runOnlyForDeploymentPostprocessing = 0;
-		};
-		0305BFBF1AFAC415009F0636 /* Resources */ = {
-			isa = PBXResourcesBuildPhase;
-			buildActionMask = 2147483647;
-			files = (
-			);
-			runOnlyForDeploymentPostprocessing = 0;
-		};
-		0326D1A91AE17BCA00170A3D /* Resources */ = {
-=======
 		0394DA5C1B3487E400EA5731 /* Resources */ = {
->>>>>>> cc65144b
 			isa = PBXResourcesBuildPhase;
 			buildActionMask = 2147483647;
 			files = (
@@ -423,30 +207,7 @@
 /* End PBXResourcesBuildPhase section */
 
 /* Begin PBXSourcesBuildPhase section */
-<<<<<<< HEAD
-		0305BFB21AFAC415009F0636 /* Sources */ = {
-			isa = PBXSourcesBuildPhase;
-			buildActionMask = 2147483647;
-			files = (
-				0305BFD31AFAC7B8009F0636 /* DDRCoreDataDocument.swift in Sources */,
-				0305BFD41AFAC7B8009F0636 /* DDRManagedObject.swift in Sources */,
-				0305BFD51AFAC7B8009F0636 /* DDRSyncedManagedObject.swift in Sources */,
-				0305BFD61AFAC7B8009F0636 /* DDRManagedObjectContext.swift in Sources */,
-			);
-			runOnlyForDeploymentPostprocessing = 0;
-		};
-		0305BFBD1AFAC415009F0636 /* Sources */ = {
-			isa = PBXSourcesBuildPhase;
-			buildActionMask = 2147483647;
-			files = (
-				0305BFC91AFAC416009F0636 /* DDRCoreDataKitMacTests.swift in Sources */,
-			);
-			runOnlyForDeploymentPostprocessing = 0;
-		};
-		0326D1A61AE17BCA00170A3D /* Sources */ = {
-=======
 		0394DA591B3487E400EA5731 /* Sources */ = {
->>>>>>> cc65144b
 			isa = PBXSourcesBuildPhase;
 			buildActionMask = 2147483647;
 			files = (
@@ -469,16 +230,7 @@
 /* End PBXSourcesBuildPhase section */
 
 /* Begin PBXTargetDependency section */
-<<<<<<< HEAD
-		0305BFC41AFAC415009F0636 /* PBXTargetDependency */ = {
-			isa = PBXTargetDependency;
-			target = 0305BFB61AFAC415009F0636 /* DDRCoreDataKitMac */;
-			targetProxy = 0305BFC31AFAC415009F0636 /* PBXContainerItemProxy */;
-		};
-		0326D1B91AE17BCA00170A3D /* PBXTargetDependency */ = {
-=======
 		0394DA6B1B3487E500EA5731 /* PBXTargetDependency */ = {
->>>>>>> cc65144b
 			isa = PBXTargetDependency;
 			target = 0394DA5D1B3487E400EA5731 /* DDRCoreDataKit */;
 			targetProxy = 0394DA6A1B3487E500EA5731 /* PBXContainerItemProxy */;
@@ -486,93 +238,7 @@
 /* End PBXTargetDependency section */
 
 /* Begin XCBuildConfiguration section */
-<<<<<<< HEAD
-		0305BFCA1AFAC416009F0636 /* Debug */ = {
-			isa = XCBuildConfiguration;
-			buildSettings = {
-				COMBINE_HIDPI_IMAGES = YES;
-				DEBUG_INFORMATION_FORMAT = dwarf;
-				DEFINES_MODULE = YES;
-				DYLIB_COMPATIBILITY_VERSION = 1;
-				DYLIB_CURRENT_VERSION = 1;
-				DYLIB_INSTALL_NAME_BASE = "@rpath";
-				EMBEDDED_CONTENT_CONTAINS_SWIFT = YES;
-				FRAMEWORK_VERSION = A;
-				GCC_PREPROCESSOR_DEFINITIONS = (
-					"DEBUG=1",
-					"$(inherited)",
-				);
-				INFOPLIST_FILE = DDRCoreDataKitMac/Info.plist;
-				INSTALL_PATH = "$(LOCAL_LIBRARY_DIR)/Frameworks";
-				LD_RUNPATH_SEARCH_PATHS = "$(inherited) @executable_path/../Frameworks @loader_path/Frameworks";
-				MACOSX_DEPLOYMENT_TARGET = 10.10;
-				PRODUCT_NAME = "$(TARGET_NAME)";
-				SDKROOT = macosx;
-				SKIP_INSTALL = YES;
-			};
-			name = Debug;
-		};
-		0305BFCB1AFAC416009F0636 /* Release */ = {
-			isa = XCBuildConfiguration;
-			buildSettings = {
-				COMBINE_HIDPI_IMAGES = YES;
-				DEFINES_MODULE = YES;
-				DYLIB_COMPATIBILITY_VERSION = 1;
-				DYLIB_CURRENT_VERSION = 1;
-				DYLIB_INSTALL_NAME_BASE = "@rpath";
-				EMBEDDED_CONTENT_CONTAINS_SWIFT = YES;
-				FRAMEWORK_VERSION = A;
-				INFOPLIST_FILE = DDRCoreDataKitMac/Info.plist;
-				INSTALL_PATH = "$(LOCAL_LIBRARY_DIR)/Frameworks";
-				LD_RUNPATH_SEARCH_PATHS = "$(inherited) @executable_path/../Frameworks @loader_path/Frameworks";
-				MACOSX_DEPLOYMENT_TARGET = 10.10;
-				PRODUCT_NAME = "$(TARGET_NAME)";
-				SDKROOT = macosx;
-				SKIP_INSTALL = YES;
-			};
-			name = Release;
-		};
-		0305BFCC1AFAC416009F0636 /* Debug */ = {
-			isa = XCBuildConfiguration;
-			buildSettings = {
-				COMBINE_HIDPI_IMAGES = YES;
-				DEBUG_INFORMATION_FORMAT = dwarf;
-				FRAMEWORK_SEARCH_PATHS = (
-					"$(DEVELOPER_FRAMEWORKS_DIR)",
-					"$(inherited)",
-				);
-				GCC_PREPROCESSOR_DEFINITIONS = (
-					"DEBUG=1",
-					"$(inherited)",
-				);
-				INFOPLIST_FILE = DDRCoreDataKitMacTests/Info.plist;
-				LD_RUNPATH_SEARCH_PATHS = "$(inherited) @executable_path/../Frameworks @loader_path/../Frameworks";
-				MACOSX_DEPLOYMENT_TARGET = 10.10;
-				PRODUCT_NAME = "$(TARGET_NAME)";
-				SDKROOT = macosx;
-			};
-			name = Debug;
-		};
-		0305BFCD1AFAC416009F0636 /* Release */ = {
-			isa = XCBuildConfiguration;
-			buildSettings = {
-				COMBINE_HIDPI_IMAGES = YES;
-				FRAMEWORK_SEARCH_PATHS = (
-					"$(DEVELOPER_FRAMEWORKS_DIR)",
-					"$(inherited)",
-				);
-				INFOPLIST_FILE = DDRCoreDataKitMacTests/Info.plist;
-				LD_RUNPATH_SEARCH_PATHS = "$(inherited) @executable_path/../Frameworks @loader_path/../Frameworks";
-				MACOSX_DEPLOYMENT_TARGET = 10.10;
-				PRODUCT_NAME = "$(TARGET_NAME)";
-				SDKROOT = macosx;
-			};
-			name = Release;
-		};
-		0326D1BF1AE17BCA00170A3D /* Debug */ = {
-=======
 		0394DA701B3487E500EA5731 /* Debug */ = {
->>>>>>> cc65144b
 			isa = XCBuildConfiguration;
 			buildSettings = {
 				ALWAYS_SEARCH_USER_PATHS = NO;
@@ -719,29 +385,7 @@
 /* End XCBuildConfiguration section */
 
 /* Begin XCConfigurationList section */
-<<<<<<< HEAD
-		0305BFCE1AFAC416009F0636 /* Build configuration list for PBXNativeTarget "DDRCoreDataKitMac" */ = {
-			isa = XCConfigurationList;
-			buildConfigurations = (
-				0305BFCA1AFAC416009F0636 /* Debug */,
-				0305BFCB1AFAC416009F0636 /* Release */,
-			);
-			defaultConfigurationIsVisible = 0;
-			defaultConfigurationName = Release;
-		};
-		0305BFCF1AFAC416009F0636 /* Build configuration list for PBXNativeTarget "DDRCoreDataKitMacTests" */ = {
-			isa = XCConfigurationList;
-			buildConfigurations = (
-				0305BFCC1AFAC416009F0636 /* Debug */,
-				0305BFCD1AFAC416009F0636 /* Release */,
-			);
-			defaultConfigurationIsVisible = 0;
-			defaultConfigurationName = Release;
-		};
-		0326D1A51AE17BCA00170A3D /* Build configuration list for PBXProject "DDRCoreDataKit" */ = {
-=======
 		0394DA581B3487E400EA5731 /* Build configuration list for PBXProject "DDRCoreDataKit" */ = {
->>>>>>> cc65144b
 			isa = XCConfigurationList;
 			buildConfigurations = (
 				0394DA701B3487E500EA5731 /* Debug */,
